--- conflicted
+++ resolved
@@ -40,11 +40,8 @@
 constraint_operator = model_space.to_coefficient_operator(2, lmin=2)
 constraint_value = np.array([0.0, 0.0, 2.0, 1.0, 0.0])
 
-<<<<<<< HEAD
-=======
 
 # FIX: Pass the solver here. This solver handles the constraint enforcement.
->>>>>>> 9aa946dc
 constraint = inf.AffineSubspace.from_linear_equation(
     constraint_operator, constraint_value, solver=inf.CholeskySolver()
 )
