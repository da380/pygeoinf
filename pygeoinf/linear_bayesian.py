--- conflicted
+++ resolved
@@ -9,10 +9,8 @@
 -----------
 - `LinearBayesianInversion`: Computes the posterior Gaussian measure `p(u|d)`
   for the model `u` given observed data `d`.
-- `LinearBayesianInference`: Extends the framework to compute the posterior
-  distribution for a derived property of the model.
 - `ConstrainedLinearBayesianInversion`: Solves the inverse problem subject to
-  a hard affine constraint `u in A`, interpreting it as conditioning the prior.
+  an affine constraint `u in A`.
 """
 
 from __future__ import annotations
@@ -41,6 +39,11 @@
         model_prior_measure: GaussianMeasure,
         /,
     ) -> None:
+        """
+        Args:
+            forward_problem: The forward problem linking the model to the data.
+            model_prior_measure: The prior Gaussian measure on the model space.
+        """
         super().__init__(forward_problem)
         self._model_prior_measure: GaussianMeasure = model_prior_measure
 
@@ -52,16 +55,7 @@
     @property
     def normal_operator(self) -> LinearOperator:
         """
-        Returns the Bayesian Norm operator:
-
-        N = A Q A* + R
-
-        with A the forward operator (with A* its adjoint), Q the model
-        prior covariance, and R the data error covariance. For error-free
-        problems this operator is reduced to:
-
-        N = A Q A*
-
+        Returns the Bayesian Normal operator: N = A Q A* + R.
         """
         forward_operator = self.forward_problem.forward_operator
         model_prior_covariance = self.model_prior_measure.covariance
@@ -80,29 +74,10 @@
         /,
         *,
         preconditioner: Optional[LinearOperator] = None,
-    ):
-        """
-        Returns the Kalman gain operator for the problem:
-<<<<<<< HEAD
-
-        K = Q A* Ni
-
-=======
-
-        K = Q A* Ni
-
->>>>>>> 41baaedf
-        where Q is the model prior covariance, A the forward operator
-        (with adjoint A*), and Ni is the inverse of the normal operator.
-
-        Args:
-            solver: A linear solver for inverting the normal operator.
-            preconditioner: An optional preconditioner for.
-
-        Returns:
-            A LinearOperator for the Kalman gain.
-        """
-
+    ) -> LinearOperator:
+        """
+        Returns the Kalman gain operator K = Q A* N^-1.
+        """
         forward_operator = self.forward_problem.forward_operator
         model_prior_covariance = self.model_prior_measure.covariance
         normal_operator = self.normal_operator
@@ -127,90 +102,71 @@
         preconditioner: Optional[LinearOperator] = None,
     ) -> GaussianMeasure:
         """
-        Returns the posterior Gaussian measure for the model conditions on the data.
+        Returns the posterior Gaussian measure p(u|d).
 
         Args:
             data: The observed data vector.
-            solver: A linear solver for inverting the normal operator C_d.
-            preconditioner: An optional preconditioner for C_d.
+            solver: A linear solver for inverting the normal operator.
+            preconditioner: An optional preconditioner.
         """
         data_space = self.data_space
         model_space = self.model_space
         forward_operator = self.forward_problem.forward_operator
         model_prior_covariance = self.model_prior_measure.covariance
 
+        # 1. Compute Kalman Gain
         kalman_gain = self.kalman_operator(solver, preconditioner=preconditioner)
 
-        # u_bar_post = u_bar + K (v - A u_bar - v_bar)
+        # 2. Compute Posterior Mean
+        # Shift data: d - A(mu_u)
         shifted_data = data_space.subtract(
             data, forward_operator(self.model_prior_measure.expectation)
         )
+
+        # Shift for noise mean: d - A(mu_u) - mu_e
         if self.forward_problem.data_error_measure_set:
-            shifted_data = data_space.subtract(
-                shifted_data, self.forward_problem.data_error_measure.expectation
-            )
+            error_expectation = self.forward_problem.data_error_measure.expectation
+            shifted_data = data_space.subtract(shifted_data, error_expectation)
+        else:
+            error_expectation = data_space.zero
+
         mean_update = kalman_gain(shifted_data)
         expectation = model_space.add(self.model_prior_measure.expectation, mean_update)
 
-        # Q_post = Q - K A Q
+        # 3. Compute Posterior Covariance (Implicitly)
+        # C_post = C_u - K A C_u
         covariance = model_prior_covariance - (
             kalman_gain @ forward_operator @ model_prior_covariance
-<<<<<<< HEAD
-        )
-
-        # Add in a sampling method if that is possible.
+        )
+
+        # 4. Set up Posterior Sampling
+        # Logic: Can sample if prior is samplable AND (noise is absent OR samplable)
         can_sample_prior = self.model_prior_measure.sample_set
         can_sample_noise = (
             not self.forward_problem.data_error_measure_set
             or self.forward_problem.data_error_measure.sample_set
         )
 
-=======
-        )
-
-        # Add in a sampling method if that is possible.
-        can_sample_prior = self.model_prior_measure.sample_set
-        can_sample_noise = (
-            not self.forward_problem.data_error_measure_set
-            or self.forward_problem.data_error_measure.sample_set
-        )
-
->>>>>>> 41baaedf
         if can_sample_prior and can_sample_noise:
 
-            if self.forward_problem.data_error_measure_set:
-                error_expectation = self.forward_problem.data_error_measure.expectation
-<<<<<<< HEAD
-
             def sample():
+                # a. Sample Prior
                 model_sample = self.model_prior_measure.sample()
+
+                # b. Calculate Residual
                 prediction = forward_operator(model_sample)
                 data_residual = data_space.subtract(data, prediction)
 
+                # c. Perturb Residual
                 if self.forward_problem.data_error_measure_set:
                     noise_raw = self.forward_problem.data_error_measure.sample()
                     epsilon = data_space.subtract(noise_raw, error_expectation)
                     data_space.axpy(1.0, epsilon, data_residual)
 
+                # d. Update
                 correction = kalman_gain(data_residual)
                 return model_space.add(model_sample, correction)
 
-=======
-
-            def sample():
-                model_sample = self.model_prior_measure.sample()
-                prediction = forward_operator(model_sample)
-                data_residual = data_space.subtract(data, prediction)
-
-                if self.forward_problem.data_error_measure_set:
-                    noise_raw = self.forward_problem.data_error_measure.sample()
-                    epsilon = data_space.subtract(noise_raw, error_expectation)
-                    data_space.axpy(1.0, epsilon, data_residual)
-
-                correction = kalman_gain(data_residual)
-                return model_space.add(model_sample, correction)
-
->>>>>>> 41baaedf
             return GaussianMeasure(
                 covariance=covariance, expectation=expectation, sample=sample
             )
@@ -220,11 +176,13 @@
 
 class ConstrainedLinearBayesianInversion(LinearInversion):
     """
-    Solves a linear inverse problem using Bayesian methods subject to an
-    affine subspace constraint `u in A`.
-
-    This interprets the constraint as conditioning the prior on the subspace.
-    The subspace must be defined by a linear equation B(u) = w.
+    Solves a linear inverse problem subject to an affine subspace constraint.
+
+    This class enforces the constraint `u in A` using either:
+    1. Bayesian Conditioning (Default): p(u | d, u in A).
+       If A is defined geometrically (no explicit equation), an implicit
+       operator (I-P) is used, which requires a robust solver in the subspace.
+    2. Geometric Projection: Projects the unconstrained posterior onto A.
     """
 
     def __init__(
@@ -240,8 +198,8 @@
         Args:
             forward_problem: The forward problem.
             model_prior_measure: The unconstrained prior Gaussian measure.
-            constraint: The affine subspace A = {u | Bu = w}.
-            geometric: If True, uses orthogonal projection to enforce the constraint.
+            constraint: The affine subspace A.
+            geometric: If True, uses orthogonal projection (Euclidean metric).
                        If False (default), uses Bayesian conditioning.
         """
         super().__init__(forward_problem)
@@ -249,102 +207,37 @@
         self._constraint = constraint
         self._geometric = geometric
 
-        if not constraint.has_constraint_equation:
-            raise ValueError(
-                "For Bayesian inversion, the subspace must be defined by a linear "
-                "equation (constraint operator). Use AffineSubspace.from_linear_equation."
-            )
-
-    def conditioned_prior_measure(
-        self,
+    def conditioned_prior_measure(self) -> GaussianMeasure:
+        """
+        Computes the prior measure conditioned on the constraint.
+        """
+        return self._constraint.condition_gaussian_measure(
+            self._unconstrained_prior, geometric=self._geometric
+        )
+
+    def model_posterior_measure(
+        self,
+        data: Vector,
         solver: LinearSolver,
+        /,
+        *,
         preconditioner: Optional[LinearOperator] = None,
     ) -> GaussianMeasure:
         """
-        Computes the prior measure conditioned on the constraint B(u) = w.
-
-        Args:
-            solver: Linear solver used to invert the normal operator, BQB*.
-            preconditioner: Optional preconditioner for the constraint solver.
-        """
-
-<<<<<<< HEAD
-        constraint_op = self._constraint.constraint_operator
-        constraint_val = self._constraint.constraint_value
-
-=======
->>>>>>> 41baaedf
-        if self._geometric:
-            # --- Geometric Approach (Affine Mapping) ---
-            # Map: u -> P u + v
-            # P = I - B* (B B*)^-1 B
-            # v = B* (B B*)^-1 w
-
-<<<<<<< HEAD
-            gram_operator = constraint_op @ constraint_op.adjoint
-
-            if isinstance(solver, IterativeLinearSolver):
-                inv_gram_operator = solver(gram_operator, preconditioner=preconditioner)
-            else:
-                inv_gram_operator = solver(gram_operator)
-
-            pseudo_inverse = constraint_op.adjoint @ inv_gram_operator
-            identity = self._unconstrained_prior.domain.identity_operator()
-            projector = identity - pseudo_inverse @ constraint_op
-            translation = pseudo_inverse(constraint_val)
-=======
-            projector = self._constraint.projector
-            translation = self._constraint.translation
->>>>>>> 41baaedf
-
-            return self._unconstrained_prior.affine_mapping(
-                operator=projector, translation=translation
-            )
-
-        else:
-            # --- Bayesian Approach (Statistical Conditioning) ---
-            # Treat the constraint as a noiseless observation: w = B(u)
-
-<<<<<<< HEAD
-=======
-            constraint_op = self._constraint.constraint_operator
-            constraint_val = self._constraint.constraint_value
-
->>>>>>> 41baaedf
-            constraint_problem = LinearForwardProblem(constraint_op)
-            constraint_inversion = LinearBayesianInversion(
-                constraint_problem, self._unconstrained_prior
-            )
-
-            return constraint_inversion.model_posterior_measure(
-                constraint_val, solver, preconditioner=preconditioner
-            )
-
-    def model_posterior_measure(
-        self,
-        data: Vector,
-        solver: LinearSolver,
-        constraint_solver: LinearSolver,
-        *,
-        preconditioner: Optional[LinearOperator] = None,
-        constraint_preconditioner: Optional[LinearOperator] = None,
-    ) -> GaussianMeasure:
-        """
-        Returns the posterior Gaussian measure for the model given the constraint and the data.
+        Returns the posterior Gaussian measure p(u | d, u in A).
 
         Args:
             data: Observed data vector.
             solver: Solver for the data update (inverts A C_cond A* + Ce).
-            constraint_solver: Solver for the prior conditioning (inverts B C_prior B*).
-            preconditioner: Preconditioner for the data update (acts on Data Space).
-            constraint_preconditioner: Preconditioner for the constraint update (acts on Property Space).
-        """
-        # 1. Condition Prior (Uses constraint_solver and constraint_preconditioner)
-        cond_prior = self.conditioned_prior_measure(
-            constraint_solver, preconditioner=constraint_preconditioner
-        )
-
-        # 2. Solve Bayesian Inverse Problem (Uses solver and preconditioner)
+            preconditioner: Preconditioner for the data update.
+
+        Note: The solver for the constraint update is managed internally by
+        the AffineSubspace object passed at initialization.
+        """
+        # 1. Condition Prior
+        cond_prior = self.conditioned_prior_measure()
+
+        # 2. Solve Bayesian Inverse Problem with the new prior
         bayes_inv = LinearBayesianInversion(self.forward_problem, cond_prior)
 
         return bayes_inv.model_posterior_measure(
