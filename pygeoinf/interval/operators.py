--- conflicted
+++ resolved
@@ -28,7 +28,6 @@
 from pygeoinf.interval.function_providers import (
     IndexedFunctionProvider,
 )
-<<<<<<< HEAD
 from pygeoinf.interval.providers import LaplacianSpectrumProvider
 from .sobolev_space import Sobolev
 from .fast_spectral_integration import (
@@ -38,12 +37,6 @@
 from typing import TYPE_CHECKING
 
 logger = logging.getLogger(__name__)
-=======
-from .fast_spectral_integration import (
-    fast_spectral_coefficients,
-    create_uniform_samples,
-)
->>>>>>> 0877eedc
 
 
 class SpectralOperator(LinearOperator, ABC):
@@ -642,10 +635,54 @@
         return self._alpha * self._spectrum_provider.get_eigenvalue(index)
 
     def get_eigenfunction(self, index: int) -> Function:
-        return self._spectrum_provider.get_eigenfunction(index)
-
-
-class BesselSobolev(SpectralOperator):
+        """
+        Get eigenfunction of the inverse Laplacian operator.
+
+        Args:
+            index: Index of the eigenfunction (0 to dim-1)
+
+        Returns:
+            Function: Eigenfunction φₖ of (-Δ)^(-1)
+        """
+        return self._spectrum_provider.get_basis_function(index)
+
+    from typing import Optional
+
+    def get_all_eigenvalues(self, n: Optional[int] = None) -> np.ndarray:
+        """
+        Get all eigenvalues of the inverse Laplacian operator.
+        Args:
+            n: Number of eigenvalues to compute (default: space.dim)
+        Returns:
+            np.ndarray: Array of all eigenvalues
+        """
+        if n is None:
+            n = self._domain.dim
+        return self._alpha * self._spectrum_provider.get_all_eigenvalues(n)
+
+    def get_solver_info(self) -> dict:
+        """Get information about the current solver."""
+        # Some FEM solvers may not implement get_coordinates; guard access
+        try:
+            coords = self._fem_solver.get_coordinates()
+        except Exception:
+            coords = None
+
+        return {
+            'fem_type': self._fem_type,
+            'boundary_conditions': self._boundary_conditions,
+            'dofs': self._dofs,
+            'fem_coordinates': coords,
+            'spectrum_available': True,
+            'eigenvalue_range': (
+                self.get_eigenvalue(0) if self._domain.dim > 0 else None,
+                (self.get_eigenvalue(self._domain.dim - 1)
+                 if self._domain.dim > 0 else None)
+            )
+        }
+
+
+class BesselSobolev(LinearOperator):
     """
     Fast Bessel potential operator using fast transforms for coefficient computation.
 
@@ -664,7 +701,11 @@
     def __init__(self, domain: Lebesgue, codomain: Lebesgue, k: float, s: float,
                  L: SpectralOperator, dofs: Optional[int] = None,
                  n_samples: int = 1024, use_fast_transforms: bool = True):
-        """
+    def __init__(self, domain: Lebesgue, codomain: Lebesgue, k: float, s: float,
+                 L: SpectralOperator, dofs: Optional[int] = None,
+                 n_samples: int = 1024, use_fast_transforms: bool = True):
+        """
+        Initialize the fast Bessel potential operator.
         Initialize the fast Bessel potential operator.
 
         Args:
@@ -677,12 +718,41 @@
             n_samples: Number of samples for fast transform (should be >= dofs)
             use_fast_transforms: If False, fall back to slow numerical integration
         """
+            domain: Lebesgue space (input)
+            codomain: Lebesgue space (output)
+            k: Bessel parameter k²
+            s: Sobolev order s
+            L: Spectral operator (should be Laplacian for fast transforms)
+            dofs: Number of degrees of freedom
+            n_samples: Number of samples for fast transform (should be >= dofs)
+            use_fast_transforms: If False, fall back to slow numerical integration
+        """
         self._domain = domain
         self._codomain = codomain
         self._L = L
         self._k = k
         self._s = s
         self._dofs = dofs if dofs is not None else domain.dim
+        self._n_samples = max(n_samples, self._dofs)  # Ensure enough samples
+        self._use_fast_transforms = use_fast_transforms
+
+        # Detect if we can use fast transforms
+        self._boundary_condition = self._detect_boundary_condition()
+        self._can_use_fast_transforms = (
+            self._use_fast_transforms and
+            self._boundary_condition is not None
+        )
+
+        if self._can_use_fast_transforms:
+            logger.info(f"FastBesselSobolev: Using fast {self._boundary_condition} transforms")
+        else:
+            logger.info("FastBesselSobolev: Using slow numerical integration (fallback)")
+
+        super().__init__(domain, codomain, self._apply)
+
+    def _detect_boundary_condition(self) -> Optional[Literal['dirichlet', 'neumann', 'periodic']]:
+        """
+        Detect boundary condition type from the spectral operator.
         self._n_samples = max(n_samples, self._dofs)  # Ensure enough samples
         self._use_fast_transforms = use_fast_transforms
 
@@ -735,10 +805,7 @@
             return self._apply_slow(f)
 
     def _apply_fast(self, f: Function) -> Function:
-<<<<<<< HEAD
-
-=======
->>>>>>> 0877eedc
+
         """Apply using fast transforms."""
         # Get domain information
         domain_interval = self._domain.function_domain
@@ -760,6 +827,7 @@
         for i in range(self._dofs):
             eigval = self._L.get_eigenvalue(i)
             if eigval is None:
+                raise ValueError(f"Eigenvalue not available for index {i}")
                 raise ValueError(f"Eigenvalue not available for index {i}")
             if eigval < 0:
                 raise ValueError(f"Negative eigenvalue {eigval} at index {i}")
@@ -788,15 +856,45 @@
             if eigval < 0:
                 raise ValueError(f"Negative eigenvalue {eigval} at index {i}")
 
+
+            # Bessel scaling: (k² + λᵢ)^s
+            scale = (self._k**2 + eigval)**(self._s)
+            coeff = coefficients[i] * scale
+
+            if abs(coeff) > 1e-14:  # Skip negligible coefficients
+                eigfunc = self._L.get_eigenfunction(i)
+                if i == 0:
+                    f_new = coeff * eigfunc
+                else:
+                    f_new += coeff * eigfunc
+
+        return f_new
+
+    def _apply_slow(self, f: Function) -> Function:
+        """Apply using slow numerical integration (fallback)."""
+        # This is the original implementation
+        f_new = self._domain.zero
+        for i in range(self._dofs):
+            eigval = self._L.get_eigenvalue(i)
+            if eigval is None:
+                raise ValueError(f"Eigenvalue not available for index {i}")
+            if eigval < 0:
+                raise ValueError(f"Negative eigenvalue {eigval} at index {i}")
+
             eigfunc = self._L.get_eigenfunction(i)
             if eigfunc is None:
                 raise ValueError(f"Eigenfunction not available for index {i}")
 
             # Slow numerical integration
+                raise ValueError(f"Eigenfunction not available for index {i}")
+
+            # Slow numerical integration
             coeff = (f * eigfunc).integrate(method='simpson', n_points=10000)
             scale = (self._k**2 + eigval)**(self._s)
 
+
             if i == 0:
+                f_new = scale * coeff * eigfunc
                 f_new = scale * coeff * eigfunc
             else:
                 f_new += scale * coeff * eigfunc
@@ -812,17 +910,15 @@
         eigval = self._L.get_eigenvalue(index)
         if eigval is None:
             raise ValueError(f"Eigenvalue not available for index {index}")
+            raise ValueError(f"Eigenvalue not available for index {index}")
         if eigval < 0:
             raise ValueError(f"Negative eigenvalue {eigval} at index {index}")
         return (self._k**2 + eigval)**(self._s)
 
 
-<<<<<<< HEAD
 class BesselSobolevInverse(LinearOperator):
-=======
-class BesselSobolevInverse(SpectralOperator):
->>>>>>> 0877eedc
     """
+    Fast inverse Bessel potential operator using fast transforms.
     Fast inverse Bessel potential operator using fast transforms.
 
     This is a drop-in replacement for BesselSobolevInverse that uses fast transforms
@@ -832,7 +928,15 @@
     def __init__(self, domain: Lebesgue, codomain: Lebesgue, k: float, s: float,
                  L: SpectralOperator, dofs: Optional[int] = None,
                  n_samples: int = 1024, use_fast_transforms: bool = True):
-        """
+    This is a drop-in replacement for BesselSobolevInverse that uses fast transforms
+    instead of numerical integration for coefficient computation.
+    """
+
+    def __init__(self, domain: Lebesgue, codomain: Lebesgue, k: float, s: float,
+                 L: SpectralOperator, dofs: Optional[int] = None,
+                 n_samples: int = 1024, use_fast_transforms: bool = True):
+        """
+        Initialize the fast inverse Bessel potential operator.
         Initialize the fast inverse Bessel potential operator.
 
         Args:
@@ -845,12 +949,35 @@
             n_samples: Number of samples for fast transform
             use_fast_transforms: If False, fall back to slow method
         """
+            domain: Lebesgue space (input)
+            codomain: Lebesgue space (output)
+            k: Bessel parameter k²
+            s: Sobolev order s
+            L: Spectral operator (should be Laplacian for fast transforms)
+            dofs: Number of degrees of freedom
+            n_samples: Number of samples for fast transform
+            use_fast_transforms: If False, fall back to slow method
+        """
         self._domain = domain
         self._codomain = codomain
         self._L = L
         self._k = k
         self._s = s
         self._dofs = dofs if dofs is not None else domain.dim
+        self._n_samples = max(n_samples, self._dofs)
+        self._use_fast_transforms = use_fast_transforms
+
+        # Detect boundary condition
+        self._boundary_condition = self._detect_boundary_condition()
+        self._can_use_fast_transforms = (
+            self._use_fast_transforms and
+            self._boundary_condition is not None
+        )
+
+        if self._can_use_fast_transforms:
+            logger.info(f"FastBesselSobolevInverse: Using fast {self._boundary_condition} transforms")
+        else:
+            logger.info("FastBesselSobolevInverse: Using slow numerical integration (fallback)")
         self._n_samples = max(n_samples, self._dofs)
         self._use_fast_transforms = use_fast_transforms
 
@@ -889,6 +1016,27 @@
 
         return None
 
+    def _detect_boundary_condition(self) -> Optional[Literal['dirichlet', 'neumann', 'periodic']]:
+        """Detect boundary condition type from the spectral operator."""
+        # Same logic as FastBesselSobolev
+        if hasattr(self._L, '_spectrum_provider'):
+            provider = self._L._spectrum_provider
+            if hasattr(provider, 'type'):
+                if provider.type == 'sine_dirichlet':
+                    return 'dirichlet'
+                elif provider.type == 'cosine_neumann':
+                    return 'neumann'
+                elif provider.type == 'fourier_periodic':
+                    return 'periodic'
+
+        if hasattr(self._L, 'boundary_conditions'):
+            bc = self._L.boundary_conditions
+            if hasattr(bc, 'type'):
+                if bc.type in ['dirichlet', 'neumann', 'periodic']:
+                    return bc.type
+
+        return None
+
     def _apply(self, f: Function) -> Function:
         """Apply the inverse Bessel potential operator to a function."""
         if self._can_use_fast_transforms:
@@ -915,41 +1063,39 @@
 
         # Apply inverse Bessel scaling to coefficients
         f_new = self._domain.zero
-<<<<<<< HEAD
-=======
+        """Apply the inverse Bessel potential operator to a function."""
+        if self._can_use_fast_transforms:
+            return self._apply_fast(f)
+        else:
+            return self._apply_slow(f)
+
+    def _apply_fast(self, f: Function) -> Function:
+        """Apply using fast transforms."""
+        # Get domain information
+        domain_interval = self._domain.function_domain
+        domain_tuple = (domain_interval.a, domain_interval.b)
+        domain_length = domain_interval.b - domain_interval.a
+
+        # Create uniform samples of the input function
+        f_samples = create_uniform_samples(
+            f, domain_tuple, self._n_samples, self._boundary_condition
+        )
+
+        # Compute all spectral coefficients at once
+        coefficients = fast_spectral_coefficients(
+            f_samples, self._boundary_condition, domain_length, self._dofs
+        )
+
+        # Apply inverse Bessel scaling to coefficients
+        f_new = self._domain.zero
         for i in range(self._dofs):
             eigval = self._L.get_eigenvalue(i)
             if eigval is None:
                 raise ValueError(f"Eigenvalue not available for index {i}")
-            if eigval < 0:
-                raise ValueError(f"Negative eigenvalue {eigval} at index {i}")
-
-            # Inverse Bessel scaling: (k² + λᵢ)^(-s)
-            scale = (self._k**2 + eigval)**(-self._s)
-            coeff = coefficients[i] * scale
-
-            if abs(coeff) > 1e-14:  # Skip negligible coefficients
-                eigfunc = self._L.get_eigenfunction(i)
-                if i == 0:
-                    f_new = coeff * eigfunc
-                else:
-                    f_new += coeff * eigfunc
-
-        return f_new
-
-    def _apply_slow(self, f: Function) -> Function:
-        """Apply using slow numerical integration (fallback)."""
-        # Original implementation
-        f_new = self._domain.zero
->>>>>>> 0877eedc
-        for i in range(self._dofs):
-            eigval = self._L.get_eigenvalue(i)
-            if eigval is None:
                 raise ValueError(f"Eigenvalue not available for index {i}")
             if eigval < 0:
                 raise ValueError(f"Negative eigenvalue {eigval} at index {i}")
 
-<<<<<<< HEAD
             # Inverse Bessel scaling: (k² + λᵢ)^(-s)
             scale = (self._k**2 + eigval)**(-self._s)
             coeff = coefficients[i] * scale
@@ -974,17 +1120,45 @@
             if eigval < 0:
                 raise ValueError(f"Negative eigenvalue {eigval} at index {i}")
 
-=======
->>>>>>> 0877eedc
+
+            # Inverse Bessel scaling: (k² + λᵢ)^(-s)
+            scale = (self._k**2 + eigval)**(-self._s)
+            coeff = coefficients[i] * scale
+
+            if abs(coeff) > 1e-14:  # Skip negligible coefficients
+                eigfunc = self._L.get_eigenfunction(i)
+                if i == 0:
+                    f_new = coeff * eigfunc
+                else:
+                    f_new += coeff * eigfunc
+
+        return f_new
+
+    def _apply_slow(self, f: Function) -> Function:
+        """Apply using slow numerical integration (fallback)."""
+        # Original implementation
+        f_new = self._domain.zero
+        for i in range(self._dofs):
+            eigval = self._L.get_eigenvalue(i)
+            if eigval is None:
+                raise ValueError(f"Eigenvalue not available for index {i}")
+            if eigval < 0:
+                raise ValueError(f"Negative eigenvalue {eigval} at index {i}")
+
             eigfunc = self._L.get_eigenfunction(i)
             if eigfunc is None:
                 raise ValueError(f"Eigenfunction not available for index {i}")
 
             # Slow numerical integration
+                raise ValueError(f"Eigenfunction not available for index {i}")
+
+            # Slow numerical integration
             coeff = (f * eigfunc).integrate(method='simpson', n_points=10000)
             scale = (self._k**2 + eigval)**(-self._s)
 
+
             if i == 0:
+                f_new = scale * coeff * eigfunc
                 f_new = scale * coeff * eigfunc
             else:
                 f_new += scale * coeff * eigfunc
@@ -999,6 +1173,7 @@
         """Get the eigenvalue at a specific index."""
         eigval = self._L.get_eigenvalue(index)
         if eigval is None:
+            raise ValueError(f"Eigenvalue not available for index {index}")
             raise ValueError(f"Eigenvalue not available for index {index}")
         if eigval < 0:
             raise ValueError(f"Negative eigenvalue {eigval} at index {index}")
