--- conflicted
+++ resolved
@@ -49,13 +49,8 @@
     'Laplacian',
     'InverseLaplacian',
     'BesselSobolev',
-<<<<<<< HEAD
     'BesselSobolevInverse',
     'SpectralOperator',
     'SpectrumProvider',
     'Gradient'
-]
-=======
-    'BesselSobolevInverse'
-]
->>>>>>> 0877eedc
+]