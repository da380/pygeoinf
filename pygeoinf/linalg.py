"""
This module defined the VectorSpace class along with a function
that returns n-dimensional real vector space with its standard
basis as an instance of this class.
"""

from abc import ABC, abstractmethod
import numpy as np
from scipy.linalg import cho_factor, cho_solve, lu_factor, lu_solve, solve_triangular, eigh, svd, qr
from scipy.stats import norm, multivariate_normal
from scipy.sparse.linalg import LinearOperator as ScipyLinOp
from scipy.sparse.linalg import gmres, bicgstab, cg, bicg
from scipy.sparse import diags
import warnings


class VectorSpace:
    """
    A class for real vector spaces. To define an instance, the
    user needs to provide the following:

        (1) The dimension of the space, or the dimension of the
            finite-dimensional approximating space.
        (2) A mapping from elements of the space to their components.
            These components must be expressed as numpy arrays with
            shape (dim) with dim the spaces dimension.
        (3) A mapping from components back to the vectors. This
            needs to be the inverse of the mapping in (2), but
            this requirement is not automatically checked.

    Note that this class does *not* define elements of the
    vector space. These must be pre-defined separately. It
    is also assumed that the usual vector operations are
    available for this latter space.
    """

    def __init__(self, dim, to_components, from_components, /, *, base=None):
        """
        Args:
            dim (int): The dimension of the space, or of the
                finite-dimensional approximating space.
            to_components (callable):  A functor that maps vectors
                to their components.
            from_components (callable): A functor that maps components
                to vectors.
            base (VectorSpace | None): Set to none for an original space,
                and to the base space when forming the dual.
        """
        self._dim = dim
        self.__to_components = to_components
        self.__from_components = from_components
        self._base = base

    @property
    def dim(self):
        """The dimension of the space."""
        return self._dim

    @property
    def dual(self):
        """The dual of the vector space."""
        if self._base is None:
            return VectorSpace(self.dim, self._dual_to_components, self._dual_from_components, base=self)
        else:
            return self._base

    @property
    def zero(self):
        return self.from_components(np.zeros((self.dim)))

    def to_components(self, x):
        """Maps vectors to components."""
        return self.__to_components(x)

    def from_components(self, c):
        """Maps components to vectors."""
        return self.__from_components(c)

    def basis_vector(self, i):
        """Return the ith basis vector."""
        c = np.zeros(self.dim)
        c[i] = 1
        return self.from_components(c)

    def random(self):
        """Returns a random vector with components drwn from a standard Gaussian distribution."""
        return self.from_components(norm().rvs(size=self.dim))

    def identity(self):
        """Returns identity operator on the space."""
        if isinstance(self, HilbertSpace):
            return LinearOperator(self, self, lambda x: x, dual_mapping=lambda yp: yp,
                                  adjoint_mapping=lambda y: y)
        else:
            return LinearOperator(self, self, lambda x: x, dual_mapping=lambda yp: yp)

    def _dual_to_components(self, xp):
        if xp._matrix is None:
            matrix = xp.matrix(dense=True)
        else:
            matrix = xp._matrix
        return matrix.reshape(xp.domain.dim)

    def _dual_from_components(self, cp):
        return LinearForm(self, components=cp)


class Operator:
    """
    Class for operators between two vector spaces.


    (1) The domain of the operator as an instance of VectorSpace.
        (2) The codomain of the operator as an instance of VectorSpace.

    To define the action of the operator they can provide either:

        (a) A functor that represents the action of the operator.
    """

    def __init__(self, domain, codomain, mapping):
        self._domain = domain
        self._codomain = codomain
        self.__mapping = mapping

    @ property
    def domain(self):
        """Domain of the operator."""
        return self._domain

    @ property
    def codomain(self):
        """Codomain of the operator."""
        return self._codomain

    @ property
    def hilbert_operator(self):
        """True is operator maps between Hilbert spaces."""
        return isinstance(self.domain, HilbertSpace) and isinstance(self.codomain, HilbertSpace)

    @ property
    def square_operator(self):
        """True is operator maps a space into itself."""
        return self.domain == self.codomain

    def __call__(self, x):
        """Action of the operator on a vector."""
        return self.__mapping(x)


class LinearOperator(Operator):
    """
    Class for linear operators between two vector spaces. To define an
    instance, the user must provide the following:

        (1) The domain of the operator as an instance of VectorSpace.
        (2) The codomain of the operator as an instance of VectorSpace.

    To define the action of the operator they can provide either:

        (a) A functor that represents the action of the operator.

    For option (a) the dual and adjoint can be deduced internally
    but in an inefficient manner, or they can be supplied directly.

    Linear operators form an algebra over the reals in the usual way. Overloads
    for the relevant operators are provided. In all cases, these operations are
    lazily implemented.
    """

    def __init__(self, domain, codomain, mapping, /, *,
                 dual_mapping=None, adjoint_mapping=None,
                 dual_base=None, adjoint_base=None):
        """
        Args:
            domain (VectorSpace): The domain of the operator.
            codomain (VectorSpace): The codomain of the operator.
            mapping (callable | None): A functor that implements the
                action of the operator.
            dual_mapping (callable | None): A functor that implements
                the action of the dual operator.
            adjoint_mapping (callable | None): A functor that implements
                the action of the adjoint operator.
        """
        super().__init__(domain, codomain, mapping)
        self._dual_base = dual_base
        self._adjoint_base = adjoint_base
        self._matrix = None
        if dual_mapping is None:
            if self.hilbert_operator:
                if adjoint_mapping is None:
                    self.__dual_mapping = self._dual_mapping_default
                    self.__adjoint_mapping = self._adjoint_mapping_from_dual
                else:
                    self.__adjoint_mapping = adjoint_mapping
                    self.__dual_mapping = self._dual_mapping_from_adjoint
            else:
                self.__dual_mapping = self._dual_mapping_default
                self.__adjoint_mapping = None
        else:
            self.__dual_mapping = dual_mapping
            if self.hilbert_operator:
                if adjoint_mapping is None:
                    self.__adjoint_mapping = self._adjoint_mapping_from_dual
                else:
                    self.__adjoint_mapping = adjoint_mapping
            else:
                self.__adjoint_mapping = None

    @staticmethod
    def self_dual(domain, mapping):
        """Returns a self-dual operator in terms of its domain and mapping."""
        return LinearOperator(domain, domain.dual, mapping, dual_mapping=mapping)

    @staticmethod
    def self_adjoint(domain, mapping):
        """Returns a self-adjoint operator in terms of its domain and mapping."""
        return LinearOperator(domain, domain, mapping, adjoint_mapping=mapping)

    @staticmethod
    def from_linear_forms(forms):
        """
        Returns a linear operator into Euclidiean space defined by the tensor
        product of a set of forms with the standard Euclidean basis vectors.

        Args:
            forms ([LinearForms]): A list of linear forms defined on a common domain.            

        Returns:
            LinearOperator: The linear operator.

        Notes: The matrix components of the forms are used to define the 
            matrix representation of the operator and this is stored internally.
        """
        domain = forms[0].domain
        codomain = EuclideanSpace(len(forms))
        if not all([form.domain == domain for form in forms]):
            raise ValueError("Forms need to be defined on a common domain")

        matrix = np.zeros((codomain.dim, domain.dim))
        for i, form in enumerate(forms):
            matrix[i, :] = form.components

        def mapping(x):
            cx = domain.to_components(x)
            cy = matrix @ cx
            return cy

        def dual_mapping(yp):
            cyp = codomain.dual.to_components(yp)
            cxp = matrix.T @ cyp
            return domain.dual.from_components(cxp)

        return LinearOperator(domain, codomain, mapping, dual_mapping=dual_mapping)

    @staticmethod
    def from_matrix(matrix, domain, codomain):
        """
        Returns a linear operator defined by a matrix.

        Args:
            matrix (MatrixLike): The matrix representation of the operator.
            domain (VectorSpace): The domain of the operator.
            codomain (VectorSpace): The codomain of the operator.

        Returns:
            LinearOperator: The linear operator.
        """
        assert matrix.shape == (codomain.dim, main.dim)

        def mapping(x):
            cx = domain.to_components(x)
            cy = matrix @ cx
            return codomain.from_components(cy)

        def dual_mapping(yp):
            cyp = codomain.dual.to_components(yp)
            cxp = matrix.T @ cyp
            return domain.dual.from_components(cxp)

        return LinearOperator(domain, codomain, mapping, dual_mapping=dual_mapping)
    
    @staticmethod
    def from_svd_factors(domain, codomain, U, Sigma, Vt):
        """
        Returns a linear operator defined by its SVD factors.

        Args:
            domain (VectorSpace): The domain of the operator.
            codomain (VectorSpace): The codomain of the operator.
            U (np.ndarray): The left singular vectors.
            Sigma (np.ndarray): The singular values.
            Vt (np.ndarray): The right singular vectors.

        Returns:
            LinearOperator: The linear operator.
        """
        assert U.shape[0] == codomain.dim
        assert U.shape[1] == len(Sigma)
        assert Vt.shape[0] == len(Sigma)
        assert Vt.shape[1] == domain.dim

        def mapping(x):
            cx = domain.to_components(x)
            cy = U @ (np.diag(Sigma) @ (Vt @ cx)) #todo: is np.diag efficinent, or should we do element wise?
            return codomain.from_components(cy)

        def dual_mapping(yp):
            cyp = codomain.dual.to_components(yp)
            cxp = Vt.T @ (np.diag(Sigma) @ (U.T @ cyp)) #todo: check this
            return domain.dual.from_components(cxp)

        return LinearOperator(domain, codomain, mapping, dual_mapping=dual_mapping)

    @staticmethod
    def self_adjoint_from_eigen_factors(domain, U, lambdas, inverse=False):
        """
        Returns a self-adjoint operator defined by its eigen factors.

        Args:
            domain (VectorSpace): The domain of the operator.
            U (np.ndarray): The matrix of eigenvectors.
            lambdas (np.ndarray): The eigenvalues.
            inverse (bool): If true, the inverse operator is returned.

        Returns:
            LinearOperator: The linear operator.
        """
        assert U.shape[0] == domain.dim
        assert U.shape[1] == len(lambdas)
        D = np.diag(lambdas) if not inverse else np.diag(1/lambdas)

        def mapping(x):
            c = domain.to_components(x)
            y =  U @ (D @ (U.T @ c))   
            return domain.from_components(y)

        return LinearOperator.self_adjoint(domain, mapping) 

    @staticmethod
    def self_adjoint_from_cholesky_factor(domain, F):
        """
        Returns a linear operator defined by a Cholesky factor.

        Args:
            domain (VectorSpace): The domain of the operator.
            F (np.ndarray or SciPy LinOp): The Cholesky factor.
        
        Returns:
            LinearOperator: The linear operator F @ F.T.
        """
        assert F.shape[0] == domain.dim

        def mapping(x):
            c = domain.to_components(x)
            y = F @ (F.T @ c)
            return domain.from_components(y)

        return LinearOperator(domain, domain, mapping)

    @ property
    def dual(self):
        """The dual of the operator."""
        if self._dual_base is None:
            return LinearOperator(self.codomain.dual, self.domain.dual,
                                  self.__dual_mapping, dual_mapping=self,
                                  dual_base=self)
        else:
            return self._dual_base

    @ property
    def adjoint(self):
        """The adjoint of the operator."""
        if not self.hilbert_operator:
            raise NotImplementedError("Adjoint not defined for the operator.")
        if self._adjoint_base is None:
            return LinearOperator(self.codomain, self.domain, self.__adjoint_mapping,
                                  adjoint_mapping=self, adjoint_base=self)
        else:
            return self._adjoint_base

    def matrix(self, /, *, dense=False, galerkin=False):
        """Return matrix representation of the operator."""
        if dense:
            return self._compute_dense_matrix(galerkin)
        else:
            if galerkin:
                if not self.hilbert_operator:
                    raise NotImplementedError(
                        "Defined only for operators between Hilbert spaces.")

                def matvec(c):
                    return self.codomain.dual.to_components(self.codomain.to_dual(self(self.domain.from_components(c))))

                def rmatvec(c):
                    return self.domain.dual.to_components(self.domain.to_dual(self.adjoint(self.codomain.from_components(c))))
            else:

                def matvec(c):
                    return self.codomain.to_components(self(self.domain.from_components(c)))

                def rmatvec(c):
                    return self.domain.dual.to_components(self.dual(self.codomain.dual.from_components(c)))

            return ScipyLinOp((self.codomain.dim, self.domain.dim), matvec=matvec, rmatvec=rmatvec)

    def _dual_mapping_default(self, yp):
        # Default implementation of the dual mapping.
        return LinearForm(self.domain, mapping=lambda x: yp(self(x)))

    def _dual_mapping_from_adjoint(self, yp):
        # Dual mapping in terms of the adjoint.
        y = self.codomain.from_dual(yp)
        x = self.__adjoint_mapping(y)
        return self.domain.to_dual(x)

    def _adjoint_mapping_from_dual(self, y):
        # Adjoing mapping in terms of the dual.
        yp = self.codomain.to_dual(y)
        xp = self.__dual_mapping(yp)
        return self.domain.from_dual(xp)

    def _compute_dense_matrix(self, galerkin=False):
        # Compute the matrix representation in dense form.
        matrix = np.zeros((self.codomain.dim, self.domain.dim))
        a = self.matrix(galerkin=galerkin)
        cx = np.zeros(self.domain.dim)
        for i in range(self.domain.dim): #todo: parellise?
            cx[i] = 1
            matrix[:, i] = (a @ cx)[:]
            cx[i] = 0
        return matrix
    
    def reduced_rank_basis(self, rank, /, *, galerkin = True, q = 0, reorth = False):
        """
        Given an operator and rank, computes an approximate basis for the range.
        
        Uses power iteration when q > 0 to enhance the approximation.

        Args:
            rank (int): The target rank.
            galerkin (bool): Whether to use the Galerkin matrix representation.
            q (int): The power iteration exponent (default 0, meaning no power iteration).

        Returns:
            np.ndarray: An orthonormal basis for the range.
        """
        m = self.domain.dim
        n = self.codomain.dim

        A = self.matrix(galerkin=galerkin)
        P = np.random.randn(n, rank)

        Y = np.zeros((m, rank)) 
        for i in range(rank): #todo: parellise?
            Y[:, i] = A @ P[:, i]

        for _ in range(q):
            Y = A @ (A.T @ Y)
            if reorth:
                Y, _ = np.linalg.qr(Y) #todo: test this

        if not reorth:
            Q, _ = np.linalg.qr(Y)
        else:
            Q = Y

        return Q
    
    def reduced_rank_svd(self, rank, /, *, q=0, galerkin=False):
        """
        Computes an approximate low-rank SVD of a general (non-square) operator.

        Args:
            rank (int): The target rank.
            galerkin (bool): Whether to use the Galerkin matrix representation.
            q (int): The power iteration exponent.

        Returns:
            U (np.ndarray): Left singular vectors.
            Sigma (np.ndarray): Singular values.
            Vt (np.ndarray): Right singular vectors (transposed).
        """
        A = self.matrix(galerkin=galerkin)

        Q = self.reduced_rank_basis(rank, galerkin=galerkin, q=q)
        B = Q.T @ A 

        U_tilde, Sigma, Vt = svd(B, full_matrices=False)
        U = Q @ U_tilde
        return U, Sigma, Vt
    
    def reduced_rank_eigen_factors(self, rank, /, *, q=0):
        """
        Given a rank, computes an approximate eigenvalue decomposition of a self-adjoint operator.

        Args:
            rank (int): The rank of the decomposition.
            q (int): The power iteration exponent.
        
        Returns:
            np.ndarray: The eigen factors.
            np.ndarray: The eigenvalues.
        """
        assert (self.square_operator)

        m = self.domain.dim
        if rank > m:
            rank = m
            warnings.warn("Rank exceeds dimension of operator. Rank set to dimension of operator.", UserWarning)

        A = self.matrix(galerkin=True)
        Q = self.reduced_rank_basis(rank, galerkin=True, q=q)

        # Eigenvalue decomposition
        B = np.zeros((rank,rank))
        w = np.zeros(rank)
        z = np.zeros(rank)
        #for j in range(rank):
        #    w[j] = 1
        #    x = Q @ w
        #    y = A @ x
        #    z = Q.T @ y
        #    B[:,j] = z[:]
        #    w[j] = 0
                
        op = LinearOperator.self_adjoint(EuclideanSpace(rank), lambda x: Q.T @ (A @ (Q @ x)))
        B = op.matrix(dense=True)

        # Form U and the approx operator
        lambdas, V = eigh(B)
        U = Q @ V

        return U, lambdas
    
    def reduced_rank_cholesky_factor(self, rank, /, *, q=0):
        """
        Given a symmetric, positive-definite operator and rank, computes an approximate Cholesky factorisation.

        Args:
            rank (int): The rank of the factorisation.

        Returns:
            np.ndarray: The Cholesky factor as a matrix.
        """
        assert (self.square_operator)

        m = self.domain.dim
        if rank > m:
            rank = m
            warnings.warn("Rank exceeds dimension of operator. Rank set to dimension of operator.", UserWarning)

        Q = self.reduced_rank_basis(rank, galerkin=True, q=q)
        A = self.matrix(galerkin=True)

        B1 = np.zeros((m, rank))
        for i in range(rank): #todo: parellise?
            B1[:, i] = A @ Q[:, i]        
        B2 = Q.T @ B1

        # Perform a cholesky factorisation of B2
        C, _ = cho_factor(B2)

        # Find F = B1 @ C^-1
        C_inv = solve_triangular(C, np.eye(rank), lower=True)
        F = B1 @ C_inv

        return F

    def low_rank_approximation(self, rank, /, *, method = 'svd', q=0): 
        """
        Given an operator and rank, computes an approximate low-rank operator.

        Args:
            rank (int): The rank of the approximation.
            method (str): The method to use. Options are 'cholesky', 'eigen', 'nystrom'.
            q (int): The power iteration exponent.

        Returns:
            LinearOperator: The low-rank operator.
        """

        if method == 'svd':
            return self.low_rank_approximation_by_svd(rank, q=q)
        elif method == 'cholesky':
            return self.low_rank_approximation_by_cholesky(rank, q=q)
        elif method == 'eigen':
            return self.low_rank_approximation_by_eigen(rank, q=q)
        elif method == 'nystrom':
            return self.low_rank_approximation_by_nystrom(rank, q=q)
        else:
            raise ValueError("Invalid method.")
        
    def low_rank_approximation_by_svd(self, rank, /, *, q=0):
        """
        Given an operator and rank, computes an approximate low-rank operator using the SVD.

        Args:
            rank (int): The rank of the approximation.
            q (int): The power iteration exponent.

        Returns:
            LinearOperator: The low-rank operator.
        """
        #todo: optional inverse for if the operator is self-adjoint?
        U, Sigma, Vt = self.reduced_rank_svd(rank, q=q)
        return LinearOperator.from_svd_factors(self.domain, self.codomain, U, Sigma, Vt)

    def low_rank_approximation_by_cholesky(self, rank, /, *, q=0):
        """
        Given a symmetric, positive-definite operator and rank, computes an approximate low-rank operator using Cholesky factorisation.

        Args:
            rank (int): The rank of the approximation.

        Returns:
            LinearOperator: The low-rank operator.
        """
        F = self.reduced_rank_cholesky_factor(rank, q=q)
        return LinearOperator.self_adjoint_from_cholesky_factor(self.domain, F)

    def low_rank_approximation_by_eigen(self, rank, /, *, inverse = False, q=0):
        """
        Given a self-adjoint operator and rank, computes a low rank eigenvalue decomposition and returns as an operator.

        Args:
            rank (int): The rank of the decomposition.
            inverse (bool): If true, the inverse operator is returned.
        
        Returns:
            LinearOperator: The low-rank operator.
        """
        U, lambdas = self.reduced_rank_eigen_factors(rank, q=q)
        return LinearOperator.self_adjoint_from_eigen_factors(self.domain, U, lambdas, inverse=inverse)

    def low_rank_approximation_by_nystrom(self, rank, /, *, inverse = False, q=0):
        """
        Given an operator and rank, computes an approximate low-rank operator using the Nyström method.

        Args:
            rank (int): The rank of the approximation.
            inverse (bool): If true, an approximate inverse operator is returned.

        Returns:
            LinearOperator: The low-rank operator.
        """

        F = self.reduced_rank_cholesky_factor(rank, q=q)
        U, Sigma, _ = np.linalg.svd(F, full_matrices=False)
        return LinearOperator.self_adjoint_from_eigen_factors(self.domain, U, Sigma ** 2, inverse=inverse)

    def __neg__(self):
        """Negative of the operator."""
        domain = self.domain
        codomain = self.codomain

        def mapping(x):
            return -self(x)

        def dual_mapping(yp):
            return -self.dual(yp)

        if self.hilbert_operator:
            def adjoint_mapping(y):
                return -self.adjoint(y)
        else:
            adjoint_mapping = None

        return LinearOperator(domain, codomain, mapping, dual_mapping=dual_mapping,
                              adjoint_mapping=adjoint_mapping)

    def __mul__(self, a):
        """Multiply by a scalar."""
        domain = self.domain
        codomain = self.codomain

        def mapping(x):
            return a * self(x)

        def dual_mapping(yp):
            return 2 * self.dual(yp)

        if self.hilbert_operator:
            def adjoint_mapping(y):
                return a * self.adjoint(y)
        else:
            adjoint_mapping = None

        return LinearOperator(domain, codomain, mapping, dual_mapping=dual_mapping,
                              adjoint_mapping=adjoint_mapping)

    def __rmul__(self, a):
        """Multiply by a scalar."""
        return self * a

    def __truediv__(self, a):
        """Divide by scalar."""
        return self * (1/a)

    def __add__(self, other):
        """Add another operator."""
        domain = self.domain
        codomain = self.codomain

        def mapping(x):
            return self(x) + other(x)

        def dual_mapping(yp):
<<<<<<< HEAD
            return self.dual(yp) + other.dual(yp)
=======
            return domain.dual.add(self.dual(yp), other.dual(yp))
>>>>>>> 13a83b34

        if self.hilbert_operator:
            def adjoint_mapping(y):
                return self.adjoint(y) + other.adjoint(y)
        else:
            adjoint_mapping = None

        return LinearOperator(domain, codomain, mapping, dual_mapping=dual_mapping,
                              adjoint_mapping=adjoint_mapping)

    def __sub__(self, other):
        """Subtract another operator."""
        domain = self.domain
        codomain = self.codomain

        def mapping(x):
            return self(x) - other(x)

        def dual_mapping(yp):
            return self.dual(yp) - other.dual(yp)

        if self.hilbert_operator:
            def adjoint_mapping(y):
                return self.adjoint(y) - other.adjoint(y)
        else:
            adjoint_mapping = None

        return LinearOperator(domain, codomain, mapping, dual_mapping=dual_mapping,
                              adjoint_mapping=adjoint_mapping)

    def __matmul__(self, other):
        """Compose with another operator."""
        domain = other.domain
        codomain = self.codomain

        def mapping(x):
            return self(other(x))

        def dual_mapping(yp):
            return other.dual(self.dual(yp))

        if self.hilbert_operator:
            def adjoint_mapping(y):
                return other.adjoint(self.adjoint(y))
        else:
            adjoint_mapping = None

        return LinearOperator(domain, codomain, mapping, dual_mapping=dual_mapping,
                              adjoint_mapping=adjoint_mapping)

    def __str__(self):
        """Print the operator as its dense matrix representation."""
        if self._matrix is None:
            return self.matrix(dense=True).__str__()
        else:
            return self._matrix.__str__()


# Global definition of the real numbers as a VectorSpace.
_REAL = VectorSpace(1, lambda x: np.array([x]), lambda c: c[0])


class LinearForm(LinearOperator):
    """
    Class for linear forms on a vector space.

    The vector space is represented by a VectorSpace object. Linear forms
    are (continuous) linear mappings from the to the real numbers. These
    mappings form a vector space known that is *dual* to the original.

    A linear form can be specified either:

        (1) In terms of a functor that performs its action on a vector.
        (2) Its matrix-representation relative to the basis for the space.

    Specification of a form in terms of its matrix representation offers
    computational advatages in many cases. A form specified in terms
    of a mapping can (as with a general linear operator) compute and
    store its matrix representation.
    """

    def __init__(self, domain, /, *, mapping=None, components=None):
        """
        Args:
            domain (VectorSpace): Domain of the linear form.
            mapping (callable | None): A functor that performs the action
                of the linear form on a vector.
            matrix (MatrixLike | None): The matrix representation of the
                form, this having shape (1,dim) with dim the dimension of
                the domain.
        """

        if components is None:
            super().__init__(domain, _REAL, mapping)
            self._matrix = None
        else:
            super().__init__(domain, _REAL, self._mapping_from_components)
            self._matrix = components.reshape(1, self.domain.dim)

    def _mapping_from_components(self, x):
        # Implement the action of the form using its components.
        return self.codomain.from_components(np.dot(self._matrix, self.domain.to_components(x)))

    @ property
    def components_stored(self):
        """True is the form has its components stored."""
        return self._matrix is not None

    @ property
    def components(self):
        """Return the components of the form."""
        if self.components_stored:
            return self._matrix.reshape(self.domain.dim)
        else:
            self.store_components()
            return self.components

    def store_components(self):
        """Compute and store the forms components."""
        if not self.components_stored:
            self._matrix = self.matrix(dense=True)


class HilbertSpace(VectorSpace):
    """
    Class for Hilbert spaces. To define an instance, the user provides:

        (1) The dimension of the space, or the dimension of the
            finite-dimensional approximating space.
        (2) A mapping from elements of the space to their components.
            These components must be expressed as numpy arrays with
            shape (dim,1) with dim the spaces dimension.
        (3) A mapping from components back to the vectors. This
            needs to be the inverse of the mapping in (2), but
            this requirement is not automatically checked.
        (4) The inner product on the space.

    Note that this space inherits from VectorSpace.

    The user can also provide either of the following:

        (a) The mapping from the space to its dual.
        (b) The mapping from a dual vector to its representation
            within the space.

    The existence of such mappings follows from the Riesz representation
    theorem. If (a) is not provided, then then cannonical form of this
    mapping is used, with a vector, x, being mapped to the dual vector
    that acts on a vector, y, by y -> (x,y).

    If (b) is not provided, the metric tensor for the space relative
    to its basis is computed along with its Cholesky factor. In this
    case the mapping in (a) is replaced by one using dual components
    that is more efficient.

    Within high-dimensional spaces, custom mappings to and from the
    dual space should be provided for the user for better efficiency.

    A HilbertSpace can be constructed directly, or from an already
    formed VectorSpace using the static method "from_vector_space".
    The latter option is often preferable as a custom definition of
    the functor "to_dual" requires that the dual space be available.
    """

    def __init__(self, dim, to_components, from_components, inner_product,
                 /, *, to_dual=None, from_dual=None, base=None):
        """
        Args:
            dim (int): The dimension of the space, or of the
                finite-dimensional approximating space.
            to_components (callable):  A functor that maps vectors
                to their components.
            from_components (callable): A functor that maps components
                to vectors.
            inner_product (callable): A functor the implements the inner
                product on the space.
            to_dual (callable | None): A funcator that maps a vector
                to the cannonically associated dual vector.
            from_dual (callable | None): A functor that maps a dual vector
                to its representation on the space.
            base (VectorSpace | None): Set to none for an original space,
                and to the base space when forming the dual.
        """
        super().__init__(dim, to_components, from_components)
        self.__inner_product = inner_product

        if from_dual is None:
            self.__metric_tensor = self.calculate_metric_tensor()
            self.__metric_tensor_factor = cho_factor(self.metric_tensor)
            self.__from_dual = self._from_dual_default
        else:
            self.__metric_tensor = None
            self.__from_dual = from_dual

        if to_dual is None:
            if self.__metric_tensor is None:
                self.__to_dual = self._to_dual_default
            else:
                self.__to_dual = self._to_dual_default_with_metric
        else:
            self.__to_dual = to_dual

        self._base = base

    @ staticmethod
    def from_vector_space(space, inner_product, /, *, to_dual=None, from_dual=None):
        """
        Form a HilbertSpace from a VectorSpace by providing additional structures.

        Args:
            space (VectorSpace): The vector space to form as base for the Hilbert space.
            inner_product (callable): A functor the implements the inner
                product on the space.
            to_dual (callable | None): A funcator that maps a vector
                to the cannonically associated dual vector.
            from_dual (callable | None): A functor that maps a dual vector
                to its representation on the space.
        """
        return HilbertSpace(space.dim, space.to_components, space.from_components,
                            inner_product, to_dual=to_dual, from_dual=from_dual)

    @ property
    def vector_space(self):
        """The underlying vector space."""
        return VectorSpace(self.dim, self.to_components, self.from_components)

    @ property
    def dual(self):
        """The dual of the Hilbert space."""
        if self._base is None:
            return HilbertSpace(self.dim, self._dual_to_components, self._dual_from_components,
                                self._dual_inner_product, to_dual=self.from_dual,
                                from_dual=self.to_dual, base=self)
        else:
            return self._base

    @ property
    def metric_tensor(self):
        """The metric tensor for the space."""
        if self.__metric_tensor is None:
            return self.calculate_metric_tensor()
        else:
            return self.__metric_tensor

    def inner_product(self, x1, x2):
        """Return the inner product of two vectors."""
        return self.__inner_product(x1, x2)

    def squared_norm(self, x):
        """Return the squared norm of a vector."""
        return self.inner_product(x, x)

    def norm(self, x):
        """Return the norm of a vector."""
        return np.sqrt(self.squared_norm(x))

    def to_dual(self, x):
        """Map a vector to cannonically associated dual vector."""
        return self.__to_dual(x)

    def from_dual(self, xp):
        """Map a dual vector to its representation in the space."""
        return self.__from_dual(xp)

    def calculate_metric_tensor(self):
        """Return the space's metric tensor as a numpy matrix."""
        metric_tensor = np.zeros((self.dim, self.dim))
        c1 = np.zeros(self.dim)
        c2 = np.zeros(self.dim)
        for i in range(self.dim):
            c1[i] = 1
            x1 = self.from_components(c1)
            metric_tensor[i, i] = self.inner_product(x1, x1)
            for j in range(i+1, self.dim):
                c2[j] = 1
                x2 = self.from_components(c2)
                metric_tensor[i, j] = self.inner_product(x1, x2)
                metric_tensor[j, i] = metric_tensor[i, j]
                c2[j] = 0
            c1[i] = 0
        return metric_tensor

    def _to_dual_default(self, x):
        return LinearForm(self, mapping=lambda y: self.inner_product(x, y))

    def _to_dual_default_with_metric(self, x):
        cp = self.metric_tensor @ self.to_components(x)
        return self.dual.from_components(cp)

    def _from_dual_default(self, xp):
        cp = self.dual.to_components(xp)
        c = cho_solve(self.__metric_tensor_factor, cp)
        return self.from_components(c)

    def _dual_inner_product(self, xp1, xp2):
        return self.inner_product(self.from_dual(xp1), self.from_dual(xp2))


class EuclideanSpace(HilbertSpace):
    """
    Euclidean space implemented as an instance of HilbertSpace."""

    def __init__(self, dim, /, *, metric_tensor=None, inverse_metric_tensor=None):
        """
        Args:
            dim (int): Dimension of the space.
            metric_tensor (scipy LinearOperator): The metric tensor in the
                form of a scipy LinearOperator or an equivalent object.
            inverse_metric_tensor (scipy LinearOperator): The inverse metric tensor
                in the form of a scipy LinearOperator or an equivalent object.

        Notes:
            If the inverse metric tensor is not provided, it action is
            computed using the conjugate gradient algorithm.
        """

        if metric_tensor is None:
            super().__init__(dim, self._identity, self._identity,
                             self._inner_product_without_metric,
                             to_dual=self._to_dual_without_metric,
                             from_dual=self._from_dual_without_metric)
        else:
            self._metric_tensor = metric_tensor
            if inverse_metric_tensor is None:
                self._inverse_metric_tensor = self._inverse_metric_tensor_default
            else:
                self._inverse_metric_tensor = inverse_metric_tensor

            super().__init__(dim, self._identity, self._identity,
                             self._inner_product_with_metric,
                             to_dual=self._to_dual_with_metric,
                             from_dual=self._from_dual_with_metric)

    def standard_gaussisan_measure(self, standard_deviation):
        """
        Returns a Gaussian measure on the space with covariance proportional
        to the identity operator and with zero expectation.

        Args:
            standard_deviation (float): The standard deviation for each component.
        """
        factor = standard_deviation * self.identity()
        inverse_factor = self.identity() / standard_deviation
        return GaussianMeasure.from_factored_covariance(factor, inverse_factor=inverse_factor)

    def diagonal_covariance(self, standard_deviations):
        """
        Returns a Gaussian measure on the space with a diagonal
        covariance and with zero expectation.

        Args:
            standard_deviations (vector): Vector of the standard deviations.
        """
        matrix = diags([standard_deviations], [0])
        inverse_matrix = diags([standard_deviations.reciprocal()], [0])
        factor = LinearOperator.self_adjoint(self, lambda x: matrix @ x)
        inverse_factor = LinearOperator.self_adjoint(
            self, lambda x: inverse_matrix @ x)
        return GaussianMeasure.from_factored_covariance(factor, inverse_factor=inverse_factor)

    def _identity(self, x):
        return x

    def _inner_product_without_metric(self, x1, x2):
        return np.dot(x1, x2)

    def _inner_product_with_metric(self, x1, x2):
        return np.dot(self._metric_tensor @ x1, x2)

    def _to_dual_without_metric(self, x):
        return self.dual.from_components(x)

    def _to_dual_with_metric(self, x):
        return self.dual.from_components(self._metric_tensor @ x)

    def _from_dual_without_metric(self, xp):
        cp = self.dual.to_components(xp)
        return self.from_components(cp)

    def _from_dual_with_metric(self, xp):
        cp = self.dual.to_components(xp)
        c = self._inverse_metric_tensor @ cp
        return self.from_components(c)

    def _inverse_metric_tensor_default(self, x):
        return cg(self._metric_tensor, x)


class GaussianMeasure:
    """
    Class for Gaussian measures on a Hilbert space.
    """

    def __init__(self, domain, covariance, /, *,
                 inverse_covariance=None,
                 expectation=None,
                 sample=None):
        """
        Args:
            domain (HilbertSpace): The Hilbert space on which the measure is defined.
            covariance (callable): A functor representing the covariance operator.
            inverse_covariance (callable): A functor representing the action of the inverse covariance operator.
            expectation (Vector): The expectation value of the measure. If none is provided, set equal to zero.
            sample (callable): A functor that returns a random sample from the measure.
        """
        self._domain = domain
        self._covariance = covariance
        self._inverse_covariance = inverse_covariance
        self._inverse_covariance_set = self._inverse_covariance is not None
        self._dist = None

        if expectation is None:
            self._expectation = self.domain.zero
        else:
            self._expectation = expectation

        self._sample = sample

        self._solver = CGSolver(rtol=1.e-8)
        self._preconditioner = None

    @ staticmethod
    def from_factored_covariance(factor, /, *, inverse_factor=None, expectation=None):
        """
        For a Gaussian measure hows covariance, C, is approximated in the form C = LL*,
        with L a mapping into the domain from Euclidean space.

        Args:
            factor (LinearOperator): Linear operator from Euclidean space into the
                domain of the measure.
            inverse_factor (LinearOperator): Inverse of the factor operator. Default is None.
            expectation (vector): expected value of the measure. Default is zero.

        Returns:
            GassianMeasure: The measure with the required covariance and expectation.
        """

        def sample():
            value = factor(norm().rvs(size=factor.domain.dim)) #todo: it's already fine?
            if expectation is None:
                return value
            else:
                return value + expectation

        covariance = factor @ factor.adjoint

        if inverse_factor is None:
            inverse_covariance = None
        else:
            inverse_covariance = inverse_factor.adjoint @ inverse_factor

        return GaussianMeasure(factor.codomain,
                               covariance,
                               inverse_covariance=inverse_covariance,
                               expectation=expectation,
                               sample=sample)

    @staticmethod
    def low_rank_measure_by_factored_covariance(measure, rank):
        """
        Returns a low-rank approximation to a Gaussian measure by forming a
        low-rank approximation of the covariance.

        Args:
            measure (GaussianMeasure): The original measure.
            rank (int): The rank of the approximation.

        Returns:
            GaussianMeasure: The low-rank approximation.
        """
        F = measure.covariance.reduced_rank_cholesky_factor(rank)
        euclidean_space = EuclideanSpace(rank)
        F_operator = LinearOperator.from_matrix(F, euclidean_space, measure.covariance.domain)
        return GaussianMeasure.from_factored_covariance(F_operator, expectation=measure.expectation)

    @ property
    def domain(self):
        """The Hilbert space the measure is defined on."""
        return self._domain

    @ property
    def covariance(self):
        """The covariance operator as an instance of LinearOperator."""
        return LinearOperator.self_adjoint(self.domain, self._covariance)

    @ property
    def inverse_covariance(self):
        """The inverse covariance operator as an instance of LinearOperator."""
        if self._inverse_covariance_set:
            mapping = self._inverse_covariance
        else:
            if isinstance(self._solver, IterativeLinearSolver):
                mapping = self._solver(
                    self.covariance, preconditioner=self._preconditioner)
            else:
                mapping = self._solver(self.covariance)
        return LinearOperator.self_adjoint(self.domain, mapping)

    @ property
    def expectation(self):
        """The expectation of the measure."""
        return self._expectation

    @ property
    def cameron_martin_space(self):
        """
          Returns the associated Cameron-Martin space as a HilbertSpace instance.

          Args:
              inverse_covariance (LinearOperator): The inverse covariance operator. If this
                  is not provided, it is computed using the provided solver.
              solver (LinearSolver): The linear solver used to invert the covariance. The
                  default is to use the conjugate gradient algorithm.
              preconditioner (LinearOperator): A preconditioner for the inversion of the
                  covariance. Only used if the solver method is an iterative one.

          Returns:
              HilbertSpace: The Cameron-Martin space.
          """

        def inner_product(x1, x2):
            return self.domain.inner_product(self.inverse_covariance(x1), x2)

        def to_dual(x):
            return self.domain.to_dual(self.inverse_covariance(x))

        def from_dual(xp):
            return self.covariance(self.domain.from_dual(xp))

        return HilbertSpace.from_vector_space(self.domain, inner_product,
                                              to_dual=to_dual, from_dual=from_dual)

    def sample_using_dense_matrix(self):
        """
        If sampling method is not set, use scipy algorithm based on 
        dense matrix representation.  
        """
        if self._sample is None:
            mean = self.domain.to_components(self.expectation)
            cov = self.covariance.matrix(dense=True, galerkin=True)
            cov = 0.5*(cov+cov.T)
            self._dist = multivariate_normal(mean=mean, cov=cov)
        self._sample = lambda: self.domain.from_dual(
            self.domain.dual.from_components(self._dist.rvs()))

    def sample(self):
        """Returns a random sample drawn from the measure."""
        if self._sample is None:
            raise NotImplementedError("Sample method is not set.")
        else:
            return self._sample()

    def set_solver(self, solver):
        """Set the linear solver to be used in computing the inverse covariance."""

        self._solver = solver

    def set_preconditioner(self, preconditioner):
        """Set the preconditioner to be used in computing the inverse covariance."""
        self._preconditioner = preconditioner

    def affine_mapping(self, /, *,  operator=None, translation=None):
        """
        Returns the push forward of the measure under an affine mapping.

        Args:
            operator (LinearOperator): The operator part of the mapping.
            translation (vector): The translational part of the mapping.

        Returns:
            Gaussian Measure: The transformed measure defined on the
                codomain of the operator.

        Raises:
            ValueError: If the domain of the operator domain is not
                the domain of the measure.

        Notes:
            If operator is not set, it defaults to the identity.
            It translation is not set, it defaults to zero.
        """

        if operator is None:
            _operator = self.domain.identity()
        else:
            _operator = operator

        if translation is None:
            _translation = _operator.codomain.zero
        else:
            _translation = translation

        covariance = _operator @ self.covariance @ _operator.adjoint
        expectation = _operator(self.expectation) + _translation

        def sample():
            return _operator(self.sample()) + _translation

        return GaussianMeasure(_operator.codomain, covariance, expectation=expectation, sample=sample)

    def __neg__(self):
        """Negative of the measure."""

        return GaussianMeasure(self.domain,
                               -self.covariance,
                               inverse_covariance=-self.inverse_covariance,
                               expectation=-self.expectation,
                               sample=lambda: -self.sample())

    def __mul__(self, alpha):
        """Multiply the measure by a scalar."""
        return GaussianMeasure(self.domain,
                               alpha * alpha * self.covariance,
                               inverse_covariance=self.inverse_covariance /
                               (alpha * alpha),
                               expectation=alpha * self.expectation,
                               sample=lambda: alpha * self.sample())

    def __rmul__(self, alpha):
        """Multiply the measure by a scalar."""
        return self * alpha

    def __add__(self, other):
        """Add two measures on the same domain."""
        return GaussianMeasure(self.domain,
                               self.covariance + other.covariance,
                               inverse_covariance=self.inverse_covariance + other.inverse_covariance,
                               expectation=self.expectation + other.expectation,
                               sample=lambda: self.sample() + other.sample())

    def __sub__(self, other):
        """Subtract two measures on the same domain."""
        return GaussianMeasure(self.domain,
                               self.covariance + other.covariance,
                               inverse_covariance=self.inverse_covariance + other.inverse_covariance,
                               expectation=self.expectation - other.expectation,
                               sample=lambda: self.sample() - other.sample())


class LinearSolver(ABC):
    """
    Abstract base class for linear solvers.
    """


def _inverse_operator_from_matrix_solver(operator, matrix_solver, galerkin):
    # Returns the inverse mappings relative to the matrix representation.

    domain = operator.domain
    codomain = operator.codomain

    if galerkin:
        def mapping(y):
            yp = codomain.to_dual(y)
            cyp = codomain.dual.to_components(yp)
            cx = matrix_solver(cyp, 0)
            return domain.from_components(cx)

        def dual_mapping(xp):
            cxp = domain.dual.to_components(xp)
            cy = matrix_solver(cxp, trans=1)
            y = codomain.from_components(cy, 0)
            return codomain.to_dual(y)

        if operator.hilbert_operator:
            def adjoint_mapping(x):
                xp = domain.to_dual(x)
                cxp = domain.dual.to_components(xp)
                cy = matrix_solver(cxp, 1)
                return codomain.from_components(cy)

    else:

        def mapping(y):
            cy = codomain.to_components(y)
            cx = matrix_solver(cy, 0)
            return domain.from_components(cx)

        def dual_mapping(xp):
            cxp = domain.dual.to_components(xp)
            cyp = matrix_solver(cxp, 1)
            return codomain.dual.from_components(cyp)

        if operator.hilbert_operator:
            def adjoint_mapping(x):
                xp = domain.to_dual(x)
                cxp = domain.dual.to_components(xp)
                cyp = matrix_solver(cxp, 1)
                yp = codomain.dual.from_components(cyp)
                return codomain.from_dual(yp)

    if operator.hilbert_operator:
        return LinearOperator(codomain, domain, mapping,
                              dual_mapping=dual_mapping,
                              adjoint_mapping=adjoint_mapping)
    else:
        return LinearOperator(codomain, domain, mapping,
                              dual_mapping=dual_mapping)


class DirectLinearSolver(LinearSolver):
    """
    Abstract base class for direct linear solvers.
    """

    def __init__(self, galerkin):
        self._galerkin = galerkin

    @ property
    def galerkin(self):
        """True if the Galerkin matrix representation is used."""
        return self._galerkin

    @ abstractmethod
    def _matrix_solver(self, matrix):
        """
        Returns the inverse operator's action in terms of its matrix representation.

        Args:
            matrix (Scipy matrix): Matrix representation of the operator.

        Returns:
            A callable object that takes arguments (cy, trans). If trans = 0,
            this function acts the inverse operators matrix representation
            on the components, cy. If trans=1, the action of the transpose
            of the inverse's matrix representation is provided.
        """

    def __call__(self, operator):
        """
        Given a linear operator, return its inverse.

        Args:
            operator (LineraOperator): The operator to be inverted.

        Returns:
            LinearOperator: A linear operator that implements the inverse
                of the input operator.
        """

        if self.galerkin and not operator.hilbert_operator:
            raise ValueError(
                "Galerkin matrix not defined for non-Hilbert operators!")

        matrix = operator.matrix(dense=True, galerkin=self.galerkin)
        return _inverse_operator_from_matrix_solver(operator, self._matrix_solver(matrix), self.galerkin)


class LUSolver(DirectLinearSolver):
    """
    Direct Linear solver class based on LU decomposition of the
    matrix representation.
    """

    def __init__(self, /, *, galerkin=False):
        """
        Args:
            galerkin (bool): If true, the Galerkin matrix representation is used,
                otherwise the standard representation applied.
        """
        super().__init__(galerkin)

    def _matrix_solver(self, matrix):
        factor = lu_factor(matrix)
        return (lambda y, trans: lu_solve(factor, y, trans))


class CholeskySolver(DirectLinearSolver):
    """
    Direct Linear solver class based on Cholesky decomposition of the
    matrix representation. This method is applicable only if the
    chosen matrix representation is symmetric and positive definite.
    """

    def __init__(self, /, *, galerkin=False):
        """
        Args:
            galerkin (bool): If true, the Galerkin matrix representation is used,
                otherwise the standard representation applied.
        """
        super().__init__(galerkin)

    def _matrix_solver(self, matrix):
        factor = cho_factor(matrix)
        return (lambda y, trans: cho_solve(factor, y))


class IterativeLinearSolver(LinearSolver):
    """Base class for iterative linear solvers."""

    @ abstractmethod
    def __call__(self, operator, /, *, preconditioner=None, x0=None):
        """
        Given a linear operator, return its inverse.

        Args:
            operator (LineraOperator): The operator to be inverted.
            preconditioner (LinearOperator): An optional operator for
                preconditioning the linear system.
            x0 (Vector): Optional initial guess for iterative solution,
                the default value is zero.

        Returns:
            LinearOperator: A linear operator that implements the inverse
                of the input operator.
        """


class IterativeMatrixLinearSolver(IterativeLinearSolver):
    """
    Abstract base class for iterative linear solvers based
    on matrix representations.
    """

    def __init__(self, galerkin):
        self._galerkin = galerkin

    @ property
    def galerkin(self):
        """True if the Galerkin matrix representation is used."""
        return self._galerkin

    @ abstractmethod
    def _matrix_solver(self, matrix, matrix_preconditioner, c0):
        """
        Returns the inverse operator's action in terms of its matrix representation.

        Args:
            matrix (Scipy LinearOperator): Matrix representation of the operator.
            matrix_preconditioner (Scipy LinearOperator): Matrix representation
                of the preconditioning operator.
            c0 (scipy vector): Initial guess in component form.

        Returns:
            A callable object that takes arguments (cy, trans). If trans = 0,
            this function acts the inverse operators matrix representation
            on the components, cy. If trans=1, the action of the transpose
            of the inverse's matrix representation is provided.
        """

    def __call__(self, operator, /, *, preconditioner=None, x0=None):
        """
        Given a linear operator, return its inverse.

        Args:
            operator (LineraOperator): The operator to be inverted.
            preconditioner (LinearOperator): An optional operator for
                preconditioning the linear system.
            x0 (Vector): Optional initial guess for iterative solution,
                the default value is zero.

        Returns:
            LinearOperator: A linear operator that implements the inverse
                of the input operator.
        """
        if self.galerkin and not operator.hilbert_operator:
            raise ValueError(
                "Galerkin matrix not defined for non-Hilbert operators!")

        matrix = operator.matrix(galerkin=self.galerkin)
        if preconditioner is None:
            matrix_preconditioner = None
        else:
            matrix_preconditioner = preconditioner.matrix(
                galerkin=self.galerkin)

        if x0 is None:
            c0 = None
        else:
            c0 = operator.domain.to_components(x0)

        return _inverse_operator_from_matrix_solver(operator,
                                                    self._matrix_solver(
                                                        matrix, matrix_preconditioner, c0),
                                                    self.galerkin)


class CGMatrixSolver(IterativeMatrixLinearSolver):
    """Solver class using the conjugate gradient method on the matrix representation."""

    def __init__(self, /, *, galerkin=False, rtol=1.e-5, atol=0, maxiter=None, callback=None):
        """
        Args:
            galerkin (bool): True is the Galerkin matrix representation is used.
            rtol (float): relative tolerance within convergence checks.
            atol (float): absolute tolerance within convergence checks.
            maxiter (int): maximum number of iterations to allow.
            callback (callable): callable function after each iteration. This function
                takes in as argument the current solution vector.
        """
        super().__init__(galerkin)
        self._rtol = rtol
        self._atol = atol
        self._maxiter = maxiter
        self._callback = callback

    def _matrix_solver(self, matrix, matrix_preconditioner, c0):
        return (lambda cy, trans: cg(matrix,
                                     cy,
                                     x0=c0,
                                     rtol=self._rtol,
                                     atol=self._atol,
                                     maxiter=self._maxiter,
                                     M=matrix_preconditioner,
                                     callback=self._callback)[0])


class BICGMatrixSolver(IterativeMatrixLinearSolver):
    """LinearSolver class using the biconjugate gradient method on the matrix representation."""

    def __init__(self, /, *, galerkin=False, rtol=1.e-5, atol=0, maxiter=None, callback=None):
        """
        Args:
            galerkin (bool): True is the Galerkin matrix representation is used.
            rtol (float): relative tolerance within convergence checks.
            atol (float): absolute tolerance within convergence checks.
            maxiter (int): maximum number of iterations to allow.
            callback (callable): callable function after each iteration. This function
                takes in as argument the current solution vector.
        """
        super().__init__(galerkin)
        self._rtol = rtol
        self._atol = atol
        self._maxiter = maxiter
        self._callback = callback

    def _matrix_solver(self, matrix, matrix_preconditioner, c0):
        return (lambda cy, trans: bicg(matrix,
                                       cy,
                                       x0=c0,
                                       rtol=self._rtol,
                                       atol=self._atol,
                                       maxiter=self._maxiter,
                                       M=matrix_preconditioner,
                                       callback=self._callback)[0])


class BICGSTABMatrixSolver(IterativeMatrixLinearSolver):
    """LinearSolver class using the biconjugate gradient stablised method on the matrix representation."""

    def __init__(self, /, *, galerkin=False, rtol=1.e-5, atol=0, maxiter=None, callback=None):
        """
        Args:
            galerkin (bool): True is the Galerkin matrix representation is used.
            rtol (float): relative tolerance within convergence checks.
            atol (float): absolute tolerance within convergence checks.
            maxiter (int): maximum number of iterations to allow.
            callback (callable): callable function after each iteration. This function
                takes in as argument the current solution vector.
        """
        super().__init__(galerkin)
        self._rtol = rtol
        self._atol = atol
        self._maxiter = maxiter
        self._callback = callback

    def _matrix_solver(self, matrix, matrix_preconditioner, c0):
        return (lambda cy, trans: bicgstab(matrix,
                                           cy,
                                           x0=c0,
                                           rtol=self._rtol,
                                           atol=self._atol,
                                           maxiter=self._maxiter,
                                           M=matrix_preconditioner,
                                           callback=self._callback)[0])


class GMRESMatrixSolver(IterativeMatrixLinearSolver):
    """LinearSolver class using the GMRES method on the matrix representation."""

    def __init__(self, /, *, galerkin=False, rtol=1.e-5, atol=0, restart=None, maxiter=None, callback=None, callback_type=None):
        """
        Args:
            galerkin (bool): True is the Galerkin matrix representation is used.
            rtol (float): relative tolerance within convergence checks.
            atol (float): absolute tolerance within convergence checks.
            restart (int): Number of iterations between restarts.
            maxiter (int): maximum number of iterations (restart cycles).
            callback (callable): callable function after each iteration. Signature
                of this function is determined by callback_type.
            callback_type ("x", "pr_norm", "legacy"): If "x" the current solution is
                passed to the callback function, if "pr_norm" it is the preconditioned
                residual norm. The default is "legacy" which means the same as "pr_norm",
                but changes the meaning of maxiter to count inner iterations instead of
                restart cycles.
        """
        super().__init__(galerkin)
        self._rtol = rtol
        self._atol = atol
        self._restart = restart
        self._maxiter = maxiter
        self._callback = callback
        self._callback_type = callback_type

    def _matrix_solver(self, matrix, matrix_preconditioner, c0):
        return (lambda cy, trans: gmres(matrix,
                                        cy,
                                        x0=c0,
                                        rtol=self._rtol,
                                        atol=self._atol,
                                        restart=self._restart,
                                        maxiter=self._maxiter,
                                        M=matrix_preconditioner,
                                        callback=self._callback,
                                        callback_type=self._callback_type)[0])


class CGSolver(IterativeLinearSolver):
    """
    LinearSolver class using the conjugate gradient algorithm within
    use of the matrix representation. Can be applied to self-adjoint
    operators on a general Hilbert space.
    """

    def __init__(self, rtol=1.e-5, atol=0, maxiter=None, callback=None):
        if (rtol > 0):
            self._rtol = rtol
        else:
            raise ValueError("rtol must be positive")
        if (atol >= 0):
            self._atol = atol
        else:
            raise ValueError("atol must be non-negative!")
        if maxiter is None:
            self._maxiter = maxiter
        else:
            if (maxiter >= 0):
                self._maxiter = maxiter
            else:
                raise ValueError("maxiter must be None or positive")

        self._callback = callback

    def __call__(self, operator, /, *, preconditioner=None, x0=None):

        if operator.domain != operator.codomain:
            raise ValueError("Operator is not self-adjoint!")

        def mapping(y):

            if x0 is None:
                x = operator.domain.zero
            else:
                x = x0.copy()

            r = y - operator(x)
            if preconditioner is None:
                z = r.copy()
            else:
                z = preconditioner(r)
            p = z.copy()

            y_squared_norm = operator.domain.squared_norm(y)
            if y_squared_norm <= self._atol:
                return y

            tol = np.max([self._atol, self._rtol * y_squared_norm])

            if self._maxiter is None:
                maxiter = 10 * operator.domain.dim
            else:
                maxiter = self._maxiter

            for iteration in range(maxiter):

                if (operator.domain.norm(r) <= tol):
                    break

                q = operator(p)
                num = operator.domain.inner_product(r, z)
                den = operator.domain.inner_product(p, q)
                alpha = num / den

                x += alpha * p
                r -= alpha * q

                if preconditioner is None:
                    z = r.copy()
                else:
                    z = preconditioner(r)

                den = num
                num = operator.domain.inner_product(r, z)
                beta = num / den

                p *= beta
                p += z

                if self._callback is not None:
                    self._callback(x)

            return x

        return LinearOperator.self_adjoint(operator.domain, mapping)


class PreconditioningMethod(ABC):
    """Base class for pre-conditioning methods."""

    @abstractmethod
    def __call__(self, operator):
        """
        Given an operator, constructs the associated preconditioner. 
        """


class IdentityPreconditioner(PreconditioningMethod):
    """Class for use of the identity operator as a preconditioner."""

    def __call__(self, operator):
        assert (operator.square_operator)
        return operator.domain.identity()
    

class FixedRankRandomisedSVDPreconditioner(PreconditioningMethod):


    def __init__(self, rank):
        """
        Args:
            rank (int): The rank of the preconditioner.
        """
        self._rank = rank

    def __call__(self, operator):
        """
        Given an operator, constructs the associated preconditioner. 
        
        Args:
            operator (LinearOperator): The operator to be preconditioned.
            rank (int): The rank of the preconditioner.

        Returns:
            LinearOperator: The preconditioner.
        """
        assert (operator.square_operator)
        Q = operator.reduced_rank_basis(self._rank)
        A = operator.matrix(galerkin=True)

        # Eigenvalue decomposition
        B = np.zeros((self._rank,self._rank))
        w = np.zeros(self._rank)
        z = np.zeros(self._rank) #todo: delete this?
        for j in range(self._rank):
            w[j] = 1
            x = Q @ w
            y = A @ x
            z = Q.T @ y
            B[:,j] = z[:]
            w[j] = 0
                
        # Form U and the approx inverse
        lambdas, V = np.linalg.eig(B)
        U = Q @ V
        mapping = U @ np.diag(1/lambdas) @ U.T

        return LinearOperator.self_adjoint(operator.domain, lambda x: mapping @ x)
    


    <|MERGE_RESOLUTION|>--- conflicted
+++ resolved
@@ -706,11 +706,8 @@
             return self(x) + other(x)
 
         def dual_mapping(yp):
-<<<<<<< HEAD
-            return self.dual(yp) + other.dual(yp)
-=======
             return domain.dual.add(self.dual(yp), other.dual(yp))
->>>>>>> 13a83b34
+
 
         if self.hilbert_operator:
             def adjoint_mapping(y):
